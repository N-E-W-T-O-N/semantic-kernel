--- conflicted
+++ resolved
@@ -6,11 +6,7 @@
 
     <groupId>com.microsoft.semantic-kernel</groupId>
     <artifactId>semantickernel-bom</artifactId>
-<<<<<<< HEAD
     <version>1.0.0-alpha.2-SNAPSHOT</version>
-=======
-    <version>0.2.14-alpha-SNAPSHOT</version>
->>>>>>> 2110556d
     <packaging>pom</packaging>
 
     <name>Semantic Kernel Java BOM</name>
@@ -128,16 +124,9 @@
                 <scope>runtime</scope>
             </dependency>
             <dependency>
-<<<<<<< HEAD
                 <groupId>com.github.jknack</groupId>
                 <artifactId>handlebars</artifactId>
                 <version>4.3.1</version>
-=======
-                <groupId>com.azure</groupId>
-                <artifactId>azure-core-http-netty</artifactId>
-                <version>1.13.11</version>
-                <scope>runtime</scope>
->>>>>>> 2110556d
             </dependency>
             <dependency>
                 <groupId>io.projectreactor</groupId>
